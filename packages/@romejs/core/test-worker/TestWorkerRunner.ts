/**
 * Copyright (c) Facebook, Inc. and its affiliates.
 *
 * This source code is licensed under the MIT license found in the
 * LICENSE file in the root directory of this source tree.
 */

import {UnknownObject} from '@romejs/typescript-helpers';
import {
  DiagnosticAdvice,
  Diagnostic,
  getDiagnosticsFromError,
  INTERNAL_ERROR_LOG_ADVICE,
  createSingleDiagnosticError,
<<<<<<< HEAD
  descriptions,
  createBlessedDiagnosticMessage,
=======
  deriveDiagnosticFromError,
>>>>>>> c3881807
} from '@romejs/diagnostics';
import {TestCallback, TestOptions, GlobalTestOptions} from '@romejs/test';
import {
  default as TestWorkerBridge,
  TestWorkerBridgeRunOptions,
} from '../common/bridges/TestWorkerBridge';
import {TestRunnerOptions} from '../master/testing/types';
import SnapshotManager from './SnapshotManager';
import TestAPI, {OnTimeout} from './TestAPI';
import executeMain from '../common/utils/executeMain';
import {
  FileReference,
  convertTransportFileReference,
} from '../common/types/files';
import {createAbsoluteFilePath, AbsoluteFilePath} from '@romejs/path';

const MAX_RUNNING_TESTS = 20;

export default class TestWorkerRunner {
  constructor(opts: TestWorkerBridgeRunOptions, bridge: TestWorkerBridge) {
    this.opts = opts;
    this.locked = false;
    this.file = convertTransportFileReference(opts.file);
    this.options = opts.options;
    this.bridge = bridge;
    this.projectFolder = createAbsoluteFilePath(opts.projectFolder);

    this.snapshotManager = new SnapshotManager(this, createAbsoluteFilePath(
      opts.file.real,
    ));

    this.hasFocusedTest = false;
    this.foundTests = new Map();
  }

  foundTests: Map<string, {
    callsiteError: Error;
    options: TestOptions;
    callback: undefined | TestCallback;
  }>;
  hasFocusedTest: boolean;

  bridge: TestWorkerBridge;
  projectFolder: AbsoluteFilePath;
  file: FileReference;
  options: TestRunnerOptions;
  snapshotManager: SnapshotManager;
  opts: TestWorkerBridgeRunOptions;
  locked: boolean;

  //  Global variables to expose to tests
  getEnvironment(): UnknownObject {
    const testOptions: GlobalTestOptions = {
      dirname: this.file.real.getParent().join(),
      register: (
        callsiteError: Error,
        opts: TestOptions,
        callback?: TestCallback,
      ) => {
        this.registerTest(callsiteError, opts, callback);
      },
    };

    return {
      __ROME__TEST_OPTIONS__: testOptions,
    };
  }

  async emitDiagnostic(diagnostic: Diagnostic) {
    await this.bridge.testError.call({
      ref: undefined,
      diagnostic,
    });
  }

  // execute the test file and discover tests
  async discoverTests() {
    const {code, sourceMap} = this.opts;

    const res = await executeMain({
      path: this.file.real,
      code,
      sourceMap,
      globals: this.getEnvironment(),
    });

    if (res.syntaxError !== undefined) {
      const message =
        `A bundle was generated that contained a syntax error: ${res.syntaxError.description.message.value}`;

      throw createSingleDiagnosticError({
        ...res.syntaxError,
        description: {
          ...res.syntaxError.description,
          message: createBlessedDiagnosticMessage(message),
          advice: [INTERNAL_ERROR_LOG_ADVICE],
        },
        location: {
          ...res.syntaxError.location,
          filename: this.file.uid,
        },
      });
    }
  }

  lockTests() {
    this.locked = true;
  }

  registerTest(
    callsiteError: Error,
    options: TestOptions,
    callback: undefined | TestCallback,
  ) {
    if (this.locked) {
      throw new Error('Test can\'t be added outside of init');
    }

    let testName = options.name;
    if (Array.isArray(testName)) {
      testName = testName.join(' > ');
    }

    if (this.foundTests.has(testName)) {
      throw new Error(`Test ${testName} has already been defined`);
    }

    this.foundTests.set(testName, {
      callback,
      options,
      callsiteError,
    });

    if (options.only === true) {
      this.hasFocusedTest = true;
    }
  }

  onError(
    testName: undefined | string,
    opts: {
      error: Error;
      firstAdvice: DiagnosticAdvice;
      lastAdvice: DiagnosticAdvice;
    },
  ) {
    const filename = this.file.real.join();

    let ref = undefined;
    if (testName === undefined) {
      testName = 'unknown';
    } else {
      ref = {
        filename,
        testName,
      };
    }

    let diagnostic: Diagnostic = deriveDiagnosticFromError({
      error: opts.error,
      category: 'tests/failure',
      label: testName,
      filename,
      cleanFrames(frames) {
        // TODO we should actually get the frames before module init and do it that way

        // Remove everything before the original module factory
        let latestTestWorkerFrame = frames.find((frame, i) => {
          if (frame.typeName === 'global' && frame.methodName === undefined &&
            frame.functionName === undefined) {
            // We are the global.<anonymous> frame

            // Now check for Script.runInContext
            const nextFrame = frames[i + 1];
            if (nextFrame !== undefined && nextFrame.typeName === 'Script' &&
              nextFrame.methodName === 'runInContext') {
              // Yes!

              // TODO also check for ___$romejs$core$common$utils$executeMain_ts$default (packages/romejs/core/common/utils/executeMain.ts:69:17)
              return true;
            }
          }

          return false;
        });

        // And if there was no module factory frame, then we must be inside of a test
        if (latestTestWorkerFrame === undefined) {
          latestTestWorkerFrame = frames.find((frame) => {
            return frame.filename !== undefined && frame.filename.includes(
              'core/test-worker',
            );
          });
        }

        if (latestTestWorkerFrame === undefined) {
          return frames;
        }

        return frames.slice(0, frames.indexOf(latestTestWorkerFrame));
      },
    });

    diagnostic = {
      ...diagnostic,
      description: {
        ...diagnostic.description,
        advice: [
          ...opts.firstAdvice,
          ...(diagnostic.description.advice || []),
          ...opts.lastAdvice,
        ],
      },
    };

    this.bridge.testError.send({
      ref,
      diagnostic,
    });
  }

  async teardownTest(testName: string, api: TestAPI) {
    api.clearTimeout();

    try {
      await api.teardownEvent.callOptional();
    } catch (err) {
      this.onError(testName, {
        error: err,
        firstAdvice: [],
        lastAdvice: [
          {
            type: 'log',
            category: 'info',
            message: `Error occured while running <emphasis>teardown</emphasis> for test <emphasis>${testName}</emphasis>`,
          },
        ],
      });
    }
  }

  async runTest(testName: string, callback: TestCallback) {
    let onTimeout: OnTimeout = () => {
      throw new Error('Promise wasn\'t created. Should be impossible.');
    };

    const timeoutPromise = new Promise((resolve, reject) => {
      onTimeout = (time: number) => {
        reject(new Error(`Test timeout - exceeded ${String(time)}ms`));
      };
    });

    const api = new TestAPI({
      file: this.file,
      testName,
      onTimeout,
      snapshotManager: this.snapshotManager,
      options: this.options,
    });

    try {
      const res = callback(api);

      // Ducktyping this to detect a cross-realm Promise
      if (res !== undefined && typeof res.then === 'function') {
        await Promise.race([timeoutPromise, res]);
      }

      this.bridge.testSuccess.send({
        ref: {
          filename: this.file.real.join(),
          testName,
        },
      });
    } catch (err) {
      this.onError(testName, {
        error: err,
        firstAdvice: [],
        lastAdvice: api.advice,
      });
    } finally {
      await this.teardownTest(testName, api);
    }
  }

  async run(): Promise<void> {
    const promises: Set<Promise<void>> = new Set();

    const {foundTests} = this;
    if (foundTests.size === 0) {
      this.bridge.testError.send({
        ref: undefined,
        diagnostic: {
          location: {
            filename: this.file.uid,
          },
          description: descriptions.TESTS.UNDECLARED,
        },
      });
    }

    // Execute all the tests
    for (const [testName, {options, callback}] of foundTests) {
      if (callback === undefined) {
        continue;
      }

      this.bridge.testStart.send({
        ref: {
          filename: this.file.real.join(),
          testName,
        },
        timeout: options.timeout,
      });

      const promise = this.runTest(testName, callback);

      if (this.options.syncTests) {
        await promise;
      } else {
        promise.then(() => {
          promises.delete(promise);
        });
        promises.add(promise);

        // if there's 5 promises, then wait for one of them to finish
        if (promises.size > MAX_RUNNING_TESTS) {
          await Promise.race(Array.from(promises));
        }
      }
    }

    // Execute the remaining tests
    await Promise.all(Array.from(promises));

    // Save the snapshot
    await this.snapshotManager.save();
  }

  async emitFoundTests() {
    const tests = [];

    for (const [testName, {callback, options}] of this.foundTests) {
      let isSkipped = callback === undefined;
      if (this.hasFocusedTest && options.only !== true) {
        isSkipped = true;
      }

      tests.push({
        ref: {
          filename: this.file.real.join(),
          testName,
        },
        isSkipped,
      });
    }

    await this.bridge.testsFound.call(tests);
  }

  async wrap(callback: () => Promise<void>): Promise<void> {
    try {
      await callback();
    } catch (err) {
      const diagnostics = getDiagnosticsFromError(err);
      if (diagnostics === undefined) {
        this.onError(undefined, {
          error: err,
          firstAdvice: [],
          lastAdvice: [
            {
              type: 'log',
              category: 'info',
              message: `Error occured while executing test file <filelink emphasis target="${this.file.uid}" />`,
            },
            INTERNAL_ERROR_LOG_ADVICE,
          ],
        });
      } else {
        for (const diagnostic of diagnostics) {
          await this.bridge.testError.call({
            ref: undefined,
            diagnostic,
          });
        }
      }
    }
  }

  async prepare(): Promise<void> {
    return this.wrap(async () => {
      // Setup
      await this.snapshotManager.load();
      await this.discoverTests();
      await this.emitFoundTests();

      // Execute
      this.lockTests();
    });
  }
}<|MERGE_RESOLUTION|>--- conflicted
+++ resolved
@@ -12,12 +12,9 @@
   getDiagnosticsFromError,
   INTERNAL_ERROR_LOG_ADVICE,
   createSingleDiagnosticError,
-<<<<<<< HEAD
   descriptions,
   createBlessedDiagnosticMessage,
-=======
   deriveDiagnosticFromError,
->>>>>>> c3881807
 } from '@romejs/diagnostics';
 import {TestCallback, TestOptions, GlobalTestOptions} from '@romejs/test';
 import {
