--- conflicted
+++ resolved
@@ -6,22 +6,6 @@
  */
 
 import {
-<<<<<<< HEAD
-  AnyBindingPattern,
-  AnyNode,
-  BreakStatement,
-  ClassMethod,
-  ClassPrivateMethod,
-  ContinueStatement,
-  ObjectMethod,
-  PatternMeta,
-  ReturnStatement,
-  TSDeclareMethod,
-  ThrowStatement,
-} from '@romejs/js-ast';
-import {isBinary} from '@romejs/js-ast-utils';
-import Builder, {BuilderMethod} from '../Builder';
-=======
 	AnyBindingPattern,
 	AnyNode,
 	BreakStatement,
@@ -35,7 +19,6 @@
 } from "@romejs/js-ast";
 import {isBinary} from "@romejs/js-ast-utils";
 import Builder, {BuilderMethod} from "../Builder";
->>>>>>> f6d7431f
 import {
 	Token,
 	concat,
@@ -102,13 +85,8 @@
 }
 
 export function printMethod(
-<<<<<<< HEAD
-  builder: Builder,
-  node: TSDeclareMethod | ClassMethod | ObjectMethod | ClassPrivateMethod,
-=======
 	builder: Builder,
 	node: TSDeclareMethod | ClassMethod | ObjectMethod,
->>>>>>> f6d7431f
 ): Token {
 	const kind = node.kind;
 
